--- conflicted
+++ resolved
@@ -57,12 +57,6 @@
         addressesProvider = ILendingPoolAddressesProvider(_addressesProvider);
     }
 
-<<<<<<< HEAD
-    function dispatch(Identifier calldata _identifier, bytes calldata _data) external onlyRelayer whenNotPaused {
-        if (_identifier.origin != address(this)) revert OriginNotSuperLend();
-        ICrossL2Inbox(Predeploys.CROSS_L2_INBOX).validateMessage(_identifier, keccak256(_data));
-        
-=======
     function dispatch(Identifier[] calldata _identifier, bytes[] calldata _data) external onlyRelayer whenNotPaused {
         for (uint256 i = 0; i < _identifier.length; i++) {
             _dispatch(_identifier[i], _data[i]);
@@ -70,7 +64,6 @@
     }
 
     function _dispatch(Identifier calldata _identifier, bytes calldata _data) internal {
->>>>>>> b3d397cb
         bytes32 selector = abi.decode(_data[:32], (bytes32));
 
         /*´:°•.°+.*•´.*:˚.°*.˚•´.°:°•.°•.*•´.*:˚.°*.˚•´.°:°•.°+.*•´.*:*/
